--- conflicted
+++ resolved
@@ -1,19 +1,6 @@
 .layout-root {
   display: flex;
   min-height: 100vh;
-<<<<<<< HEAD
-  color: color-mix(in srgb, var(--text) 96%, #fff);
-  background: radial-gradient(circle at top left, rgba(59, 130, 246, 0.22), transparent 35%),
-    radial-gradient(circle at 80% 20%, rgba(16, 185, 129, 0.2), transparent 45%),
-    color-mix(in srgb, var(--bg) 90%, #010511);
-  font-size: 1.02rem;
-  line-height: 1.4;
-=======
-  color: var(--text);
-  background: radial-gradient(circle at top left, rgba(59, 130, 246, 0.14), transparent 35%),
-    radial-gradient(circle at 80% 20%, rgba(16, 185, 129, 0.12), transparent 45%),
-    var(--bg);
->>>>>>> b4b2175f
 }
 
 .layout-sidebar {
@@ -304,23 +291,7 @@
   align-items: center;
   justify-content: space-between;
   gap: 20px;
-<<<<<<< HEAD
-  padding: 28px 36px;
-  border-bottom: 1px solid rgba(148, 163, 184, 0.35);
-  background: color-mix(in srgb, var(--bg) 80%, rgba(15, 23, 42, 0.6));
-  position: sticky;
-  top: 0;
-  z-index: 10;
-  backdrop-filter: blur(16px);
-=======
-  padding: 24px 32px;
-  border-bottom: 1px solid rgba(148, 163, 184, 0.18);
-  background: color-mix(in srgb, var(--bg) 88%, rgba(15, 23, 42, 0.35));
-  position: sticky;
-  top: 0;
-  z-index: 10;
-  backdrop-filter: blur(12px);
->>>>>>> b4b2175f
+
   flex-wrap: wrap;
 }
 
