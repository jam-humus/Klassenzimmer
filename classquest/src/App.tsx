<<<<<<< HEAD
import React, { useEffect, useMemo, useState } from 'react';
import './App.css';
=======
import React, { useState } from 'react';
>>>>>>> ffa4385e
import { useApp } from '~/app/AppContext';
import FirstRunWizard from '~/ui/screens/FirstRunWizard';
import AwardScreen from '~/ui/screens/AwardScreen';
import LeaderboardScreen from '~/ui/screens/LeaderboardScreen';
import LogScreen from '~/ui/screens/LogScreen';
import ManageScreen from '~/ui/screens/ManageScreen';

type Tab = 'award' | 'leaderboard' | 'log' | 'manage';

<<<<<<< HEAD
const TABS: Array<{ id: Tab; label: string; aria: string }> = [
  { id: 'award', label: 'Vergeben', aria: 'XP vergeben' },
  { id: 'leaderboard', label: 'Leaderboard', aria: 'Leaderboard anzeigen' },
  { id: 'log', label: 'Protokoll', aria: 'Aktivitätsprotokoll öffnen' },
  { id: 'manage', label: 'Verwalten', aria: 'Schüler und Quests verwalten' },
];

export default function App() {
  const { state, dispatch } = useApp();
  const [tab, setTab] = useState<Tab>('award');

  const hasManagedData = useMemo(
    () => state.students.length > 0 || state.quests.length > 0 || state.logs.length > 0,
    [state.students, state.quests, state.logs],
  );

  useEffect(() => {
    if (!state.settings.onboardingCompleted && hasManagedData) {
      dispatch({ type: 'UPDATE_SETTINGS', updates: { onboardingCompleted: true } });
    }
  }, [dispatch, hasManagedData, state.settings.onboardingCompleted]);

  const shouldShowFirstRun = !state.settings.onboardingCompleted && !hasManagedData;

  useEffect(() => {
    if (shouldShowFirstRun) {
      setTab('award');
    }
  }, [shouldShowFirstRun]);

  return (
    <div className="app-shell">
      <header className="app-header">
        <h1 className="app-brand">{state.settings.className || 'ClassQuest'}</h1>
        <nav role="tablist" aria-label="Hauptnavigation" className="app-tabs">
          {TABS.map((item) => (
            <button
              key={item.id}
              type="button"
              role="tab"
              aria-selected={tab === item.id}
              aria-label={item.aria}
              className="app-tab"
              onClick={() => setTab(item.id)}
            >
              {item.label}
=======
const TAB_LABELS: Record<Tab, string> = {
  award: 'Vergeben',
  leaderboard: 'Leaderboard',
  log: 'Protokoll',
  manage: 'Verwalten',
};

export default function App(){
  const { state } = useApp();
  const [tab, setTab] = useState<Tab>('award');
  const isFirstRun = state.students.length===0 && state.quests.length===0 && state.logs.length===0;

  return (
    <div style={{ maxWidth: 1100, margin: '0 auto', padding: 16 }}>
      <header style={{ display: 'flex', gap: 12, alignItems: 'center', marginBottom: 12 }}>
        <h1 style={{ margin:0 }}>{state.settings.className || 'ClassQuest'}</h1>
        <nav role="tablist" aria-label="Hauptnavigation" style={{ display: 'flex', gap: 8, marginLeft: 'auto' }}>
          {(['award', 'leaderboard', 'log', 'manage'] as Tab[]).map((t) => (
            <button
              key={t}
              type="button"
              role="tab"
              aria-selected={tab === t}
              onClick={() => setTab(t)}
              style={{
                padding: '10px 16px',
                borderRadius: 999,
                border: tab === t ? '2px solid var(--color-primary)' : '1px solid transparent',
                background: tab === t ? 'rgba(91,141,239,0.15)' : 'rgba(148,163,184,0.12)',
                fontWeight: 600,
                cursor: 'pointer',
                textTransform: 'uppercase',
                letterSpacing: '0.04em',
              }}
            >
              {TAB_LABELS[t]}
>>>>>>> ffa4385e
            </button>
          ))}
        </nav>
      </header>
<<<<<<< HEAD

      {shouldShowFirstRun ? (
        <FirstRunWizard
          onDone={() => {
            setTab('manage');
          }}
        />
      ) : (
        <>
          {tab === 'award' && <AwardScreen />}
          {tab === 'leaderboard' && <LeaderboardScreen />}
          {tab === 'log' && <LogScreen />}
          {tab === 'manage' && <ManageScreen />}
        </>
      )}

      <div className="toast-region" aria-live="polite" aria-atomic="true" id="toast-region" />
=======

      {isFirstRun ? (
        <FirstRunWizard onDone={()=>setTab('manage')} />
      ) : (
        <>
          {tab==='award' && <AwardScreen />}
          {tab==='leaderboard' && <LeaderboardScreen />}
          {tab==='log' && <LogScreen />}
          {tab==='manage' && <ManageScreen />}
        </>
      )}

      <div aria-live="polite" aria-atomic="true" id="toast-region" />
>>>>>>> ffa4385e
    </div>
  );
}<|MERGE_RESOLUTION|>--- conflicted
+++ resolved
@@ -1,9 +1,5 @@
-<<<<<<< HEAD
 import React, { useEffect, useMemo, useState } from 'react';
-import './App.css';
-=======
-import React, { useState } from 'react';
->>>>>>> ffa4385e
+import './App.css'; // Stellt sicher, dass du eine App.css Datei für das Styling hast
 import { useApp } from '~/app/AppContext';
 import FirstRunWizard from '~/ui/screens/FirstRunWizard';
 import AwardScreen from '~/ui/screens/AwardScreen';
@@ -13,7 +9,7 @@
 
 type Tab = 'award' | 'leaderboard' | 'log' | 'manage';
 
-<<<<<<< HEAD
+// Ein Array von Objekten für die Tabs, was für mehr Flexibilität sorgt (z.B. für aria-labels)
 const TABS: Array<{ id: Tab; label: string; aria: string }> = [
   { id: 'award', label: 'Vergeben', aria: 'XP vergeben' },
   { id: 'leaderboard', label: 'Leaderboard', aria: 'Leaderboard anzeigen' },
@@ -25,19 +21,23 @@
   const { state, dispatch } = useApp();
   const [tab, setTab] = useState<Tab>('award');
 
+  // Eine robustere Prüfung, ob bereits Daten verwaltet werden
   const hasManagedData = useMemo(
     () => state.students.length > 0 || state.quests.length > 0 || state.logs.length > 0,
     [state.students, state.quests, state.logs],
   );
 
+  // Effekt, um das Onboarding automatisch als abgeschlossen zu markieren, wenn Daten vorhanden sind
   useEffect(() => {
     if (!state.settings.onboardingCompleted && hasManagedData) {
       dispatch({ type: 'UPDATE_SETTINGS', updates: { onboardingCompleted: true } });
     }
   }, [dispatch, hasManagedData, state.settings.onboardingCompleted]);
 
+  // Bestimmt, ob der Einrichtungs-Assistent (FirstRunWizard) angezeigt werden soll
   const shouldShowFirstRun = !state.settings.onboardingCompleted && !hasManagedData;
 
+  // Setzt den Tab zurück auf 'award', falls der FirstRunWizard wieder aktiv wird
   useEffect(() => {
     if (shouldShowFirstRun) {
       setTab('award');
@@ -60,53 +60,15 @@
               onClick={() => setTab(item.id)}
             >
               {item.label}
-=======
-const TAB_LABELS: Record<Tab, string> = {
-  award: 'Vergeben',
-  leaderboard: 'Leaderboard',
-  log: 'Protokoll',
-  manage: 'Verwalten',
-};
-
-export default function App(){
-  const { state } = useApp();
-  const [tab, setTab] = useState<Tab>('award');
-  const isFirstRun = state.students.length===0 && state.quests.length===0 && state.logs.length===0;
-
-  return (
-    <div style={{ maxWidth: 1100, margin: '0 auto', padding: 16 }}>
-      <header style={{ display: 'flex', gap: 12, alignItems: 'center', marginBottom: 12 }}>
-        <h1 style={{ margin:0 }}>{state.settings.className || 'ClassQuest'}</h1>
-        <nav role="tablist" aria-label="Hauptnavigation" style={{ display: 'flex', gap: 8, marginLeft: 'auto' }}>
-          {(['award', 'leaderboard', 'log', 'manage'] as Tab[]).map((t) => (
-            <button
-              key={t}
-              type="button"
-              role="tab"
-              aria-selected={tab === t}
-              onClick={() => setTab(t)}
-              style={{
-                padding: '10px 16px',
-                borderRadius: 999,
-                border: tab === t ? '2px solid var(--color-primary)' : '1px solid transparent',
-                background: tab === t ? 'rgba(91,141,239,0.15)' : 'rgba(148,163,184,0.12)',
-                fontWeight: 600,
-                cursor: 'pointer',
-                textTransform: 'uppercase',
-                letterSpacing: '0.04em',
-              }}
-            >
-              {TAB_LABELS[t]}
->>>>>>> ffa4385e
             </button>
           ))}
         </nav>
       </header>
-<<<<<<< HEAD
 
       {shouldShowFirstRun ? (
         <FirstRunWizard
           onDone={() => {
+            // Nach Abschluss des Wizards zum "Verwalten"-Tab wechseln
             setTab('manage');
           }}
         />
@@ -119,22 +81,8 @@
         </>
       )}
 
+      {/* Region für Benachrichtigungen (Toasts) */}
       <div className="toast-region" aria-live="polite" aria-atomic="true" id="toast-region" />
-=======
-
-      {isFirstRun ? (
-        <FirstRunWizard onDone={()=>setTab('manage')} />
-      ) : (
-        <>
-          {tab==='award' && <AwardScreen />}
-          {tab==='leaderboard' && <LeaderboardScreen />}
-          {tab==='log' && <LogScreen />}
-          {tab==='manage' && <ManageScreen />}
-        </>
-      )}
-
-      <div aria-live="polite" aria-atomic="true" id="toast-region" />
->>>>>>> ffa4385e
     </div>
   );
 }